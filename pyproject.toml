--- conflicted
+++ resolved
@@ -8,11 +8,7 @@
 
 [project]
 name = "lmwrapper"
-<<<<<<< HEAD
 version = "0.6.5"
-=======
-version = "0.6.4"
->>>>>>> 68ebaaac
 authors = [
     { name = "David Gros", email = "DNGros@users.noreply.github.com" },
     { name = "Claudio Spiess", email = "claudiosv@users.noreply.github.com" },
