--- conflicted
+++ resolved
@@ -915,11 +915,7 @@
     print("Expected", expected_offsets)
     assert expected_offsets[:3] == [0, 1, 4]
     offsets = _get_token_offsets(tokenizer, token_ids)
-<<<<<<< HEAD
-    starts, _ends = zip(*offsets, strict=False)
-=======
     starts, ends = zip(*offsets, strict=False)
->>>>>>> 39941de4
     assert list(starts) == expected_offsets
 
 
