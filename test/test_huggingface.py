--- conflicted
+++ resolved
@@ -3,13 +3,8 @@
 import torch
 from transformers import AutoTokenizer
 
-<<<<<<< HEAD
 from lmwrapper.huggingface.predictor import (
-=======
-from lmwrapper.huggingface_wrapper import get_huggingface_lm
-from lmwrapper.HuggingfacePredictor import (
     _check_tokenizer_to_see_if_adds_bos,
->>>>>>> 71d6173e
     _expand_offsets_to_a_token_index_for_every_text_index,
     _get_token_offsets,
 )
