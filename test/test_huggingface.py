--- conflicted
+++ resolved
@@ -4,19 +4,12 @@
 import torch
 from transformers import AutoTokenizer
 
-<<<<<<< HEAD
 from lmwrapper.huggingface.predictor import (
     _expand_offsets_to_a_token_index_for_every_text_index,
     _get_token_offsets,
 )
 from lmwrapper.huggingface.wrapper import get_huggingface_lm
-=======
-from lmwrapper.huggingface_wrapper import get_huggingface_lm
-from lmwrapper.HuggingfacePredictor import (
-    _expand_offsets_to_a_token_index_for_every_text_index,
-    _get_token_offsets,
-)
->>>>>>> 5828c781
+
 from lmwrapper.prompt_trimming import HfTokenTrimmer
 from lmwrapper.runtime import Runtime
 from lmwrapper.structs import LmPrompt
