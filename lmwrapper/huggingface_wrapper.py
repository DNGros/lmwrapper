<<<<<<< HEAD
# fmt:off
from .huggingface.wrapper import get_huggingface_lm, get_huggingface_predictor
# fmt:on
=======
import logging
from importlib.metadata import version as import_version
from pathlib import Path
from typing import Literal

from packaging import version

from lmwrapper.env import _MPS_ENABLED, _ONNX_RUNTIME, _QUANTIZATION_ENABLED
from lmwrapper.HuggingfacePredictor import HuggingfacePredictor
from lmwrapper.prompt_trimming import PromptTrimmer
from lmwrapper.runtime import Runtime
from lmwrapper.structs import LmPrompt
from lmwrapper.utils import log_cuda_mem

try:
    import torch

    assert version.parse(torch.__version__) >= version.parse("2.0")
except ImportError:
    msg = "Expect to work on torch. Please see https://pytorch.org/ for install info."
    raise ImportError(
        msg,
    )

_QUANT_CONFIG = False

if _QUANTIZATION_ENABLED:
    try:
        import bitsandbytes

        assert version.parse(import_version("bitsandbytes")) >= version.parse(
            "0.41.1",
        )

        from transformers import BitsAndBytesConfig

        _QUANT_CONFIG = BitsAndBytesConfig(
            # load_in_8bit (bool, optional, defaults to False) — This flag is used to enable 8-bit quantization with LLM.int8().
            # load_in_4bit (bool, optional, defaults to False) — This flag is used to enable 4-bit quantization by replacing the Linear layers with FP4/NF4 layers from bitsandbytes.
            # llm_int8_threshold (float, optional, defaults to 6) — This corresponds to the outlier threshold for outlier detection as described in LLM.int8() : 8-bit Matrix Multiplication for Transformers at Scale paper: https://arxiv.org/abs/2208.07339 Any hidden states value that is above this threshold will be considered an outlier and the operation on those values will be done in fp16. Values are usually normally distributed, that is, most values are in the range [-3.5, 3.5], but there are some exceptional systematic outliers that are very differently distributed for large models. These outliers are often in the interval [-60, -6] or [6, 60]. Int8 quantization works well for values of magnitude ~5, but beyond that, there is a significant performance penalty. A good default threshold is 6, but a lower threshold might be needed for more unstable models (small models, fine-tuning).
            # llm_int8_skip_modules (List[str], optional) — An explicit list of the modules that we do not want to convert in 8-bit. This is useful for models such as Jukebox that has several heads in different places and not necessarily at the last position. For example for CausalLM models, the last lm_head is kept in its original dtype.
            # llm_int8_enable_fp32_cpu_offload (bool, optional, defaults to False) — This flag is used for advanced use cases and users that are aware of this feature. If you want to split your model in different parts and run some parts in int8 on GPU and some parts in fp32 on CPU, you can use this flag. This is useful for offloading large models such as google/flan-t5-xxl. Note that the int8 operations will not be run on CPU.
            # llm_int8_has_fp16_weight (bool, optional, defaults to False) — This flag runs LLM.int8() with 16-bit main weights. This is useful for fine-tuning as the weights do not have to be converted back and forth for the backward pass.
            # bnb_4bit_compute_dtype (torch.dtype or str, optional, defaults to torch.float32) — This sets the computational type which might be different than the input time. For example, inputs might be fp32, but computation can be set to bf16 for speedups.
            # bnb_4bit_quant_type (str, {fp4, nf4}, defaults to fp4) — This sets the quantization data type in the bnb.nn.Linear4Bit layers. Options are FP4 and NF4 data types which are specified by fp4 or nf4.
            # bnb_4bit_use_double_quant (bool, optional, defaults to False) — This flag is used for nested quantization where the quantization constants from the first quantization are quantized again.
            load_in_4bit=True,
            bnb_4bit_use_double_quant=True,
        )
    except ImportError:
        logging.warning(
            "8/4bit quantization is disabled as bitsandbytes could not be loaded.",
        )

try:
    import transformers

    assert version.parse(transformers.__version__) >= version.parse("4.33.2")

    from transformers import (
        AutoConfig,
        AutoModelForCausalLM,
        AutoModelForSeq2SeqLM,
        AutoTokenizer,
        PretrainedConfig,
        PreTrainedModel,
        PreTrainedTokenizerFast,
        T5ForConditionalGeneration,
        set_seed,
    )
    from transformers.models.auto.modeling_auto import _BaseAutoModelClass

    set_seed(42)
except ImportError:
    msg = (
        "You must install torch and transformers to use Huggingface models."
        " `pip install lmwrapper[huggingface]`. Please see https://pytorch.org/"
        " for install info."
    )
    raise ImportError(
        msg,
    )

# Flash Attention is a more efficient attention mechanism
# available for a limited number of models, notably LLaMa/CodeLLaMa!
_FLASH_ATTENTION_AVAILABLE = False
try:
    from transformers.utils.import_utils import is_flash_attn_available

    _FLASH_ATTENTION_AVAILABLE = is_flash_attn_available()
except ImportError:
    pass

if _ONNX_RUNTIME:
    try:
        from optimum import version as optimum_version

        assert version.parse(optimum_version.__version__) >= version.parse(
            "1.11.0",
        )

        import xformers

        assert version.parse(xformers.__version__) >= version.parse("0.0.20")

        import onnxruntime
        from optimum.bettertransformer import BetterTransformer
        from optimum.onnxruntime import (
            ORTModel,
            ORTModelForCausalLM,
            ORTModelForSeq2SeqLM,
            ORTOptimizer,
        )
        from optimum.onnxruntime.configuration import AutoOptimizationConfig

        assert version.parse(onnxruntime.__version__) >= version.parse("1.15.1")

        session_options = onnxruntime.SessionOptions()
        # session_options.log_severity_level = 0 TODO: set configurable log level
    except ImportError:
        msg = (
            "You must install Optimum, ONNX runtime, and Xformers to use"
            " accelerated Huggingface models. `pip install lmwrapper[ort-gpu]`"
        )
        raise ImportError(
            msg,
        )

# Types
AutoPretrainedModelType = type[_BaseAutoModelClass | PreTrainedModel]


def _get_accelerator() -> torch.device:
    """
    Returns the most suitable device (accelerator) for PyTorch operations.

    Returns
    -------
    torch.device
        The device determined to be the most suitable for PyTorch operations. One of 'cuda', 'mps', or 'cpu'.

    Raises
    ------
    AssertionError:
        If CUDA & quantization are enabled but `bitsandbytes` is not compiled with CUDA support.

    Notes
    -----
    * CUDA is prioritized if available.
    * MPS (Metal Performance Shaders) is used if `_MPS_ENABLED` is True and MPS backend is available. MacOS only.
    * If none of the above, CPU is used.

    Examples
    --------
    >>> device = _get_accelerator()
    >>> print(device)
    cuda # or mps or cpu
    """
    if torch.cuda.is_available():
        if _QUANTIZATION_ENABLED and _QUANT_CONFIG:
            # If quantization is enabled and bits and bytes is not
            # compiled with CUDA, things don't work right
            if not bitsandbytes.COMPILED_WITH_CUDA:
                raise Exception(
                    "Quantization was enabled but `bitsandbytes` is not compiled with"
                    " CUDA.",
                )
        return torch.device("cuda")

    if _MPS_ENABLED and torch.backends.mps.is_available():
        return torch.device("mps")

    return torch.device("cpu")


def get_huggingface_lm(
    model: str,
    runtime: Runtime = Runtime.PYTORCH,
    precision: torch.dtype = torch.float32,
    trust_remote_code: bool = False,
    allow_patch_model_forward: bool = True,
    prompt_trimmer: PromptTrimmer = None,
    device: torch.device | str = None,
) -> HuggingfacePredictor:
    """
    Initialize and return a Hugging Face language model for prediction.

    Parameters
    ----------
    model : str
        The identifier of the pre-trained model to load from the Hugging Face Model Hub.

    runtime : Runtime, optional
        The backend to use for inference. Default is `Runtime.PYTORCH`.
        The only currently supported option is `Runtime.PYTORCH`.

    precision : torch.dtype, optional
        The floating-point precision of the model weights. Default is `torch.float32`.

    trust_remote_code : bool, optional
        Whether to trust or run the remote code from the loaded model. Default is False.

    allow_patch_model_forward : bool, optional
        Allows patching of the `forward` method of the model to compute logprobs. Default is True.
        This option is required logprobs are required for unconditional generation.

    prompt_trimmer : PromptTrimmer, optional
        An object that trims the input prompt to fit the model input size. Default is None.

    device : torch.device | str, optional
        The device on which to run the model. Defaults to the system's best available device.

    Returns
    -------
    HuggingfacePredictor
        An initialized Hugging Face model ready for prediction.

    Raises
    ------
    ValueError:
        If an empty string is provided for `device`
    NotImplementedError:
        If the specified `runtime` is not yet supported.

    Notes
    -----
    * The `trust_remote_code` option should only be enabled if you have verified and trust the remote code.
    * The function supports different types of models based on the `model` identifier and adjusts settings automatically.

    Examples
    --------
    >>> predictor = get_huggingface_lm("gpt-2")
    >>> predictor = get_huggingface_lm("gpt-2", precision=torch.float16, device="cuda:0")
    """
    if isinstance(device, str):
        if device.strip() == "":
            raise ValueError("Empty string provided for device.")
        else:
            device = torch.device(device)

    if runtime != Runtime.PYTORCH:
        msg = (
            "Accelerated inference model support is still under"
            " development. Please use Runtime.PYTORCH until support matures."
        )
        raise NotImplementedError(
            msg,
        )

    _kwargs = {"trust_remote_code": trust_remote_code}

    model_config: PretrainedConfig = AutoConfig.from_pretrained(
        model,
        trust_remote_code=trust_remote_code,
    )
    model_config_dict = model_config.to_dict()
    has_remote_code = (
        "auto_map" in model_config_dict
        and "AutoConfig" in model_config_dict["auto_map"]
    )
    has_vocab_size = "vocab_size" in model_config_dict
    has_decoder = "decoder" in model_config_dict
    has_decoder_vocab_size = (
        has_decoder and "vocab_size" in model_config_dict["decoder"]
    )

    # Addresses a bug in Transformers
    # Model transitions i.e. logprobs cannot be calculated if
    # the model config does not have a `vocab_size`
    # We check if the decoder has vocab size and update the config.
    if not has_vocab_size and has_decoder_vocab_size:
        model_config.vocab_size = model_config.decoder.vocab_size

    if has_remote_code and not trust_remote_code:
        msg = (
            "The model provided has remote code and likely will not work as"
            " expected. Please call with `trust_remote_code = True` If you have"
            " read and trust the code."
        )
        raise ValueError(
            msg,
        )

    model_class, _kwargs = _configure_model(model, model_config, runtime, _kwargs)

    return _initialize_hf_model(
        model_name=model,
        model_class=model_class,
        model_config=model_config,
        runtime=runtime,
        precision=precision,
        allow_patch_model_forward=allow_patch_model_forward,
        prompt_trimmer=prompt_trimmer,
        device=device,
        _kwargs=_kwargs,
    )


def _configure_model(
    model: str,
    model_config: PretrainedConfig,
    runtime: Runtime,
    _kwargs: dict,
) -> tuple[AutoPretrainedModelType, dict]:
    """
    Configure the Hugging Face model class and additional keyword arguments based on input parameters.

    Parameters
    ----------
    model : str
        Identifier of the pre-trained model to load from the Hugging Face Model Hub.

    model_config : PretrainedConfig
        The configuration object associated with the model.

    runtime : Runtime
        Backend runtime for inference. Only `Runtime.PYTORCH` and `Runtime.BETTER_TRANSFORMER` are considered.

    _kwargs : dict
        Additional keyword arguments to be modified and used in initializing the model.

    Returns
    -------
    tuple
        (model_class, updated_kwargs)
        - `model_class`: The model class to be used for initialization, either `AutoModelForCausalLM` or a variant.
        - `updated_kwargs`: Modified keyword arguments for model initialization.

    Raises
    ------
    Exception:
        If `Runtime.BETTER_TRANSFORMER` is selected for incompatible models.

    Notes
    -----
    * `_kwargs` can be modified within the function to add or remove keyword arguments for model initialization.
    * The function supports special configurations for Salesforce models.

    Examples
    --------
    >>> model_class, kwargs = _configure_model("gpt-2", config, Runtime.PYTORCH, {})
    >>> model_class, kwargs = _configure_model("Salesforce/codegen", config, Runtime.BETTER_TRANSFORMER, {})
    """
    model_class: AutoPretrainedModelType = AutoModelForCausalLM
    model_config_dict = model_config.to_dict()
    if ("auto_map" in model_config_dict) and (
        "AutoModelForSeq2SeqLM" in model_config_dict["auto_map"]
    ):
        model_class = AutoModelForSeq2SeqLM

    if model.startswith("Salesforce/codegen"):
        if runtime == Runtime.BETTER_TRANSFORMER:
            msg = (
                "WARNING BetterTransformer breaks CodeGen models with"
                " AutoClass. Please use a different model or runtime."
            )
            raise ValueError(
                msg,
            )

        _kwargs |= {
            "revision": "main",
            # "use_cache": False,
        }
    elif model.startswith("Salesforce/codet5") and not model.endswith("b"):
        model_class = T5ForConditionalGeneration

        # T5 class does not support this arg,
        # only autoclasses do
        _kwargs.pop("trust_remote_code", None)
    elif model.startswith("Salesforce/codet5p-") and model.endswith("b"):
        model_class = AutoModelForSeq2SeqLM
        _kwargs |= {
            "low_cpu_mem_usage": True,
        }
    elif model == "Salesforce/instructcodet5p-16b":
        model_class = AutoModelForSeq2SeqLM
        _kwargs |= {
            "low_cpu_mem_usage": True,
        }
    elif model.startswith("codellama/CodeLlama-"):
        _kwargs |= {
            "low_cpu_mem_usage": True,
            "use_flash_attention_2": (
                _FLASH_ATTENTION_AVAILABLE
            ),  # Use Flash Attention if available
        }

    return model_class, _kwargs


def get_ort_model(model: type[PreTrainedModel]) -> type["ORTModel"]:
    """
    Maps a given Hugging Face PreTrainedModel to its corresponding ONNX Runtime (ORT) model class.

    Parameters
    ----------
    model : PreTrainedModel
        Hugging Face model instance or class (e.g., T5ForConditionalGeneration, AutoModelForSeq2SeqLM).

    Returns
    -------
    ORTModel : str
        Corresponding ORT model class name as string (e.g., ORTModelForSeq2SeqLM, ORTModelForCausalLM).

    Notes
    -----
    * Currently supports mapping for `T5ForConditionalGeneration` and `AutoModelForSeq2SeqLM` to `ORTModelForSeq2SeqLM`.
    * Other models default to `ORTModelForCausalLM`.

    Examples
    --------
    >>> get_ort_model(T5ForConditionalGeneration)
    'ORTModelForSeq2SeqLM'
    >>> get_ort_model(AutoModelForCausalLM)
    'ORTModelForCausalLM'

    """
    if model in {T5ForConditionalGeneration, AutoModelForSeq2SeqLM}:
        return ORTModelForSeq2SeqLM

    return ORTModelForCausalLM


def get_huggingface_predictor(
    tokenizer: PreTrainedTokenizerFast,
    model: PreTrainedModel,
    device: torch.device,
    runtime: Runtime = Runtime.PYTORCH,
    allow_patch_model_forward: bool = False,
    prompt_trimmer: PromptTrimmer | None = None,
) -> HuggingfacePredictor:
    """
    Creates and returns a HuggingfacePredictor object configured with the specified parameters.

    Parameters
    ----------
    tokenizer : PreTrainedTokenizerFast
        Tokenizer instance responsible for converting text to tokens.

    model : PreTrainedModel
        Pre-trained Hugging Face model for predictions.

    device : torch.device
        Device on which the model and tokenizer will run. Can be a CPU or GPU device.

    runtime : Runtime, optional
        The runtime backend for the model. Default is PyTorch. Supports PyTorch, Accelerate, ONNX Runtime (ORT), etc.

    allow_patch_model_forward : bool, optional
        If True, allows the forward pass of the model to be patched. Default is False.

    prompt_trimmer : PromptTrimmer | None, optional
        An optional utility to trim prompts before feeding them to the model. None if no trimming is needed.

    Returns
    -------
    HuggingfacePredictor
        Configured instance of HuggingfacePredictor.

    Examples
    --------
    >>> predictor = get_huggingface_predictor(tokenizer, model, device=torch.device('cuda'))
    >>> type(predictor)
    <class 'HuggingfacePredictor'>

    """
    return HuggingfacePredictor(
        tokenizer,
        model,
        device=device,
        runtime=runtime,
        allow_patch_model_forward=allow_patch_model_forward,
        prompt_trimmer=prompt_trimmer,
    )


def _initialize_hf_model(
    model_name: str,
    model_class: AutoPretrainedModelType,
    model_config: PretrainedConfig,
    runtime: Runtime = Runtime.PYTORCH,
    precision: torch.dtype | Literal["auto"] = "auto",
    allow_patch_model_forward: bool = True,
    prompt_trimmer: PromptTrimmer = None,
    device: torch.device = None,
    _kwargs: dict = {},
) -> HuggingfacePredictor:
    """
    Initialize a Hugging Face model for prediction based on various configurations.

    Parameters
    ----------
    model_name : str
        Name or identifier of the Hugging Face model to load.

    model_class : PreTrainedModel
        Class of the Hugging Face model, e.g., AutoModelForCausalLM.

    model_config : PretrainedConfig
        Configuration object for the model.

    runtime : Runtime, optional
        Backend runtime for the model. Default is Runtime.PYTORCH.

    precision : torch.dtype | "auto", optional
        Data type precision for the model. 'auto' by default.

    allow_patch_model_forward : bool, optional
        Allow patching model's forward method. Default is True.

    prompt_trimmer : PromptTrimmer, optional
        Instance of a prompt trimmer class. Default is None.

    device : torch.device, optional
        Torch device to run the model on. Default is auto-detected.

    _kwargs : dict, optional
        Additional keyword arguments for model initialization.

    Returns
    -------
    HuggingfacePredictor
        Configured Huggingface Predictor instance.

    Raises
    ------
    ValueError:
        If invalid runtime or incompatible configurations are supplied.

    Notes
    -----
    * `_kwargs` can be modified within the function.
    * Function logs CUDA memory before and after model instantiation for PyTorch runtime.
    * Function may warm up models for TensorRT runtime.

    Examples
    --------
    >>> predictor = _initialize_hf_model('gpt-2', AutoModelForCausalLM, config)
    >>> predictor = _initialize_hf_model('Salesforce/codegen', AutoModelForSeq2SeqLM, config, runtime=Runtime.BETTER_TRANSFORMER)
    """
    torch_device = _get_accelerator() if device is None else device

    tokenizer = AutoTokenizer.from_pretrained(model_name)

    if not tokenizer.is_fast:
        tokenizer = PreTrainedTokenizerFast(tokenizer_object=tokenizer)

    if runtime == Runtime.PYTORCH:
        logging.debug("Before model instantiation")
        log_cuda_mem()
        model = model_class.from_pretrained(
            pretrained_model_name_or_path=model_name,
            config=model_config,
            torch_dtype=precision,
            **_kwargs,
        )
        logging.debug("Post model instantiation")
        log_cuda_mem()
    elif runtime == Runtime.ACCELERATE:
        model = model_class.from_pretrained(
            pretrained_model_name_or_path=model_name,
            config=model_config,
            torch_dtype=precision,
            device_map="auto",
            **_kwargs,
        )
    elif runtime == Runtime.ORT_CPU:
        if torch_device.type != "cpu":
            logging.warning(
                f"Specified torch device {torch_device} but ORT CPU runtime"
                " can only use CPU. Please specify device='cpu'.",
            )

        # ORT models do not support these flags
        _kwargs.pop("low_cpu_mem_usage", None)
        _kwargs.pop("device_map", None)

        save_dir = f"{model_name.replace('/','_')}_optimized_cpu_o3"

        if not Path(save_dir).exists():
            model = get_ort_model(model_class).from_pretrained(
                pretrained_model_name_or_path=model_name,
                config=model_config,
                export=True,
                provider="CPUExecutionProvider",
                session_options=session_options,
                **_kwargs,
            )
            assert "CPUExecutionProvider" in model.providers
            optimizer = ORTOptimizer.from_pretrained(model)
            optimization_config = AutoOptimizationConfig.O3()
            optimizer.optimize(
                save_dir=save_dir,
                optimization_config=optimization_config,
            )
        model = get_ort_model(model_class).from_pretrained(
            save_dir,
            provider="CPUExecutionProvider",
        )
    elif runtime == Runtime.ORT_CUDA:
        if torch_device.type != "cuda":
            msg = "Cannot run model on CUDA without CUDA. Please specify device='cuda'."
            raise ValueError(
                msg,
            )

        # ORT models do not support these flags
        _kwargs.pop("low_cpu_mem_usage", None)
        _kwargs.pop("device_map", None)

        save_dir = f"{model_name.replace('/','_')}_optimized_gpu_o3"

        if not Path(save_dir).exists():
            model = get_ort_model(model_class).from_pretrained(
                pretrained_model_name_or_path=model_name,
                config=model_config,
                export=True,
                provider="CUDAExecutionProvider",
                session_options=session_options,
                **_kwargs,
            )
            assert "CUDAExecutionProvider" in model.providers
            optimizer = ORTOptimizer.from_pretrained(model)
            optimization_config = AutoOptimizationConfig.O3()
            optimizer.optimize(
                save_dir=save_dir,
                optimization_config=optimization_config,
            )
        model = get_ort_model(model_class).from_pretrained(
            save_dir,
            provider="CUDAExecutionProvider",
        )
    elif runtime == Runtime.ORT_TENSORRT:
        if torch_device.type != "cuda":
            msg = "Cannot run model on CUDA without CUDA. Please specify device='cuda'."
            raise ValueError(
                msg,
            )

        provider_options = {
            "trt_engine_cache_enable": True,
            "trt_engine_cache_path": (
                f"tmp/trt_cache_{model_name.replace('/','_')}_tensorrt"
            ),
        }

        # TensorRT models do not support these flags
        _kwargs.pop("low_cpu_mem_usage", None)
        _kwargs.pop("device_map", None)

        model = get_ort_model(model_class).from_pretrained(
            pretrained_model_name_or_path=model_name,
            config=model_config,
            export=True,
            provider="TensorrtExecutionProvider",
            provider_options=provider_options,
            session_options=session_options,
            **_kwargs,
        )
        assert "TensorrtExecutionProvider" in model.providers
    elif runtime == Runtime.BETTER_TRANSFORMER:
        model = BetterTransformer.transform(
            model_class.from_pretrained(
                pretrained_model_name_or_path=model_name,
                config=model_config,
                torch_dtype=precision,
                **_kwargs,
            ),
        )
    else:
        msg = "Invalid Runtime provided."
        raise ValueError(msg)

    # Some models do not have a pad token, default to 0
    if not tokenizer.pad_token_id:
        tokenizer.pad_token_id = 0
        logging.warning(
            "Tokenizer does not have a pad_token_id. Setting pad_token_id to 0. May"
            " cause unexpected behavior.",
        )

    if runtime in {Runtime.PYTORCH, Runtime.BETTER_TRANSFORMER}:
        model.to(torch_device)  # Ensure model is on device

    predictor = get_huggingface_predictor(
        tokenizer=tokenizer,
        model=model,
        device=torch_device,
        runtime=runtime,
        allow_patch_model_forward=allow_patch_model_forward,
        prompt_trimmer=prompt_trimmer,
    )

    if runtime == Runtime.ORT_TENSORRT:
        # Warm up TensorRT model once instantiated.
        logging.info("Warmimg up TensorRT model.")
        _warmup_model(predictor)
        logging.info("Warmup successful.")

    return predictor


def _warmup_model(predictor: HuggingfacePredictor):
    """
    Warms up a given Huggingface predictor model by running predictions.
    The purpose of this is primarily to build TensorRT kernels for various
    input sizes, as otherwise they would be built on the fly, causing
    significant delay.

    Parameters
    ----------
    predictor : HuggingfacePredictor
        Instance of a Huggingface predictor class.

    Notes
    -----
    * Performs a small prediction using a single '!' as prompt.
    * Verifies if token limit is respected by attempting a long token string.
    * Both predictions are done with cache disabled, temperature at 0 and max_tokens set to 1.

    Raises
    ------
    ValueError:
        If token limit is not respected.

    Examples
    --------
    >>> predictor = _initialize_hf_model('gpt-2', AutoModelForCausalLM, config)
    >>> _warmup_model(predictor)
    """
    raise NotImplementedError("Model warmup is not support yet.")
    small_prompt = LmPrompt("!", cache=False, temperature=0, max_tokens=1)
    predictor.predict(small_prompt)

    single_token = predictor.tokenize("Hello")[0]
    long_prompt_str = single_token * (predictor.token_limit - 1)
    if predictor.tokenize(long_prompt_str) != (predictor.token_limit - 1):
        raise ValueError("Prompt too long.")
    long_prompt = LmPrompt(long_prompt_str, cache=False, temperature=0, max_tokens=1)
    predictor.predict(long_prompt)
>>>>>>> 5828c781
<|MERGE_RESOLUTION|>--- conflicted
+++ resolved
@@ -1,747 +1,3 @@
-<<<<<<< HEAD
 # fmt:off
 from .huggingface.wrapper import get_huggingface_lm, get_huggingface_predictor
-# fmt:on
-=======
-import logging
-from importlib.metadata import version as import_version
-from pathlib import Path
-from typing import Literal
-
-from packaging import version
-
-from lmwrapper.env import _MPS_ENABLED, _ONNX_RUNTIME, _QUANTIZATION_ENABLED
-from lmwrapper.HuggingfacePredictor import HuggingfacePredictor
-from lmwrapper.prompt_trimming import PromptTrimmer
-from lmwrapper.runtime import Runtime
-from lmwrapper.structs import LmPrompt
-from lmwrapper.utils import log_cuda_mem
-
-try:
-    import torch
-
-    assert version.parse(torch.__version__) >= version.parse("2.0")
-except ImportError:
-    msg = "Expect to work on torch. Please see https://pytorch.org/ for install info."
-    raise ImportError(
-        msg,
-    )
-
-_QUANT_CONFIG = False
-
-if _QUANTIZATION_ENABLED:
-    try:
-        import bitsandbytes
-
-        assert version.parse(import_version("bitsandbytes")) >= version.parse(
-            "0.41.1",
-        )
-
-        from transformers import BitsAndBytesConfig
-
-        _QUANT_CONFIG = BitsAndBytesConfig(
-            # load_in_8bit (bool, optional, defaults to False) — This flag is used to enable 8-bit quantization with LLM.int8().
-            # load_in_4bit (bool, optional, defaults to False) — This flag is used to enable 4-bit quantization by replacing the Linear layers with FP4/NF4 layers from bitsandbytes.
-            # llm_int8_threshold (float, optional, defaults to 6) — This corresponds to the outlier threshold for outlier detection as described in LLM.int8() : 8-bit Matrix Multiplication for Transformers at Scale paper: https://arxiv.org/abs/2208.07339 Any hidden states value that is above this threshold will be considered an outlier and the operation on those values will be done in fp16. Values are usually normally distributed, that is, most values are in the range [-3.5, 3.5], but there are some exceptional systematic outliers that are very differently distributed for large models. These outliers are often in the interval [-60, -6] or [6, 60]. Int8 quantization works well for values of magnitude ~5, but beyond that, there is a significant performance penalty. A good default threshold is 6, but a lower threshold might be needed for more unstable models (small models, fine-tuning).
-            # llm_int8_skip_modules (List[str], optional) — An explicit list of the modules that we do not want to convert in 8-bit. This is useful for models such as Jukebox that has several heads in different places and not necessarily at the last position. For example for CausalLM models, the last lm_head is kept in its original dtype.
-            # llm_int8_enable_fp32_cpu_offload (bool, optional, defaults to False) — This flag is used for advanced use cases and users that are aware of this feature. If you want to split your model in different parts and run some parts in int8 on GPU and some parts in fp32 on CPU, you can use this flag. This is useful for offloading large models such as google/flan-t5-xxl. Note that the int8 operations will not be run on CPU.
-            # llm_int8_has_fp16_weight (bool, optional, defaults to False) — This flag runs LLM.int8() with 16-bit main weights. This is useful for fine-tuning as the weights do not have to be converted back and forth for the backward pass.
-            # bnb_4bit_compute_dtype (torch.dtype or str, optional, defaults to torch.float32) — This sets the computational type which might be different than the input time. For example, inputs might be fp32, but computation can be set to bf16 for speedups.
-            # bnb_4bit_quant_type (str, {fp4, nf4}, defaults to fp4) — This sets the quantization data type in the bnb.nn.Linear4Bit layers. Options are FP4 and NF4 data types which are specified by fp4 or nf4.
-            # bnb_4bit_use_double_quant (bool, optional, defaults to False) — This flag is used for nested quantization where the quantization constants from the first quantization are quantized again.
-            load_in_4bit=True,
-            bnb_4bit_use_double_quant=True,
-        )
-    except ImportError:
-        logging.warning(
-            "8/4bit quantization is disabled as bitsandbytes could not be loaded.",
-        )
-
-try:
-    import transformers
-
-    assert version.parse(transformers.__version__) >= version.parse("4.33.2")
-
-    from transformers import (
-        AutoConfig,
-        AutoModelForCausalLM,
-        AutoModelForSeq2SeqLM,
-        AutoTokenizer,
-        PretrainedConfig,
-        PreTrainedModel,
-        PreTrainedTokenizerFast,
-        T5ForConditionalGeneration,
-        set_seed,
-    )
-    from transformers.models.auto.modeling_auto import _BaseAutoModelClass
-
-    set_seed(42)
-except ImportError:
-    msg = (
-        "You must install torch and transformers to use Huggingface models."
-        " `pip install lmwrapper[huggingface]`. Please see https://pytorch.org/"
-        " for install info."
-    )
-    raise ImportError(
-        msg,
-    )
-
-# Flash Attention is a more efficient attention mechanism
-# available for a limited number of models, notably LLaMa/CodeLLaMa!
-_FLASH_ATTENTION_AVAILABLE = False
-try:
-    from transformers.utils.import_utils import is_flash_attn_available
-
-    _FLASH_ATTENTION_AVAILABLE = is_flash_attn_available()
-except ImportError:
-    pass
-
-if _ONNX_RUNTIME:
-    try:
-        from optimum import version as optimum_version
-
-        assert version.parse(optimum_version.__version__) >= version.parse(
-            "1.11.0",
-        )
-
-        import xformers
-
-        assert version.parse(xformers.__version__) >= version.parse("0.0.20")
-
-        import onnxruntime
-        from optimum.bettertransformer import BetterTransformer
-        from optimum.onnxruntime import (
-            ORTModel,
-            ORTModelForCausalLM,
-            ORTModelForSeq2SeqLM,
-            ORTOptimizer,
-        )
-        from optimum.onnxruntime.configuration import AutoOptimizationConfig
-
-        assert version.parse(onnxruntime.__version__) >= version.parse("1.15.1")
-
-        session_options = onnxruntime.SessionOptions()
-        # session_options.log_severity_level = 0 TODO: set configurable log level
-    except ImportError:
-        msg = (
-            "You must install Optimum, ONNX runtime, and Xformers to use"
-            " accelerated Huggingface models. `pip install lmwrapper[ort-gpu]`"
-        )
-        raise ImportError(
-            msg,
-        )
-
-# Types
-AutoPretrainedModelType = type[_BaseAutoModelClass | PreTrainedModel]
-
-
-def _get_accelerator() -> torch.device:
-    """
-    Returns the most suitable device (accelerator) for PyTorch operations.
-
-    Returns
-    -------
-    torch.device
-        The device determined to be the most suitable for PyTorch operations. One of 'cuda', 'mps', or 'cpu'.
-
-    Raises
-    ------
-    AssertionError:
-        If CUDA & quantization are enabled but `bitsandbytes` is not compiled with CUDA support.
-
-    Notes
-    -----
-    * CUDA is prioritized if available.
-    * MPS (Metal Performance Shaders) is used if `_MPS_ENABLED` is True and MPS backend is available. MacOS only.
-    * If none of the above, CPU is used.
-
-    Examples
-    --------
-    >>> device = _get_accelerator()
-    >>> print(device)
-    cuda # or mps or cpu
-    """
-    if torch.cuda.is_available():
-        if _QUANTIZATION_ENABLED and _QUANT_CONFIG:
-            # If quantization is enabled and bits and bytes is not
-            # compiled with CUDA, things don't work right
-            if not bitsandbytes.COMPILED_WITH_CUDA:
-                raise Exception(
-                    "Quantization was enabled but `bitsandbytes` is not compiled with"
-                    " CUDA.",
-                )
-        return torch.device("cuda")
-
-    if _MPS_ENABLED and torch.backends.mps.is_available():
-        return torch.device("mps")
-
-    return torch.device("cpu")
-
-
-def get_huggingface_lm(
-    model: str,
-    runtime: Runtime = Runtime.PYTORCH,
-    precision: torch.dtype = torch.float32,
-    trust_remote_code: bool = False,
-    allow_patch_model_forward: bool = True,
-    prompt_trimmer: PromptTrimmer = None,
-    device: torch.device | str = None,
-) -> HuggingfacePredictor:
-    """
-    Initialize and return a Hugging Face language model for prediction.
-
-    Parameters
-    ----------
-    model : str
-        The identifier of the pre-trained model to load from the Hugging Face Model Hub.
-
-    runtime : Runtime, optional
-        The backend to use for inference. Default is `Runtime.PYTORCH`.
-        The only currently supported option is `Runtime.PYTORCH`.
-
-    precision : torch.dtype, optional
-        The floating-point precision of the model weights. Default is `torch.float32`.
-
-    trust_remote_code : bool, optional
-        Whether to trust or run the remote code from the loaded model. Default is False.
-
-    allow_patch_model_forward : bool, optional
-        Allows patching of the `forward` method of the model to compute logprobs. Default is True.
-        This option is required logprobs are required for unconditional generation.
-
-    prompt_trimmer : PromptTrimmer, optional
-        An object that trims the input prompt to fit the model input size. Default is None.
-
-    device : torch.device | str, optional
-        The device on which to run the model. Defaults to the system's best available device.
-
-    Returns
-    -------
-    HuggingfacePredictor
-        An initialized Hugging Face model ready for prediction.
-
-    Raises
-    ------
-    ValueError:
-        If an empty string is provided for `device`
-    NotImplementedError:
-        If the specified `runtime` is not yet supported.
-
-    Notes
-    -----
-    * The `trust_remote_code` option should only be enabled if you have verified and trust the remote code.
-    * The function supports different types of models based on the `model` identifier and adjusts settings automatically.
-
-    Examples
-    --------
-    >>> predictor = get_huggingface_lm("gpt-2")
-    >>> predictor = get_huggingface_lm("gpt-2", precision=torch.float16, device="cuda:0")
-    """
-    if isinstance(device, str):
-        if device.strip() == "":
-            raise ValueError("Empty string provided for device.")
-        else:
-            device = torch.device(device)
-
-    if runtime != Runtime.PYTORCH:
-        msg = (
-            "Accelerated inference model support is still under"
-            " development. Please use Runtime.PYTORCH until support matures."
-        )
-        raise NotImplementedError(
-            msg,
-        )
-
-    _kwargs = {"trust_remote_code": trust_remote_code}
-
-    model_config: PretrainedConfig = AutoConfig.from_pretrained(
-        model,
-        trust_remote_code=trust_remote_code,
-    )
-    model_config_dict = model_config.to_dict()
-    has_remote_code = (
-        "auto_map" in model_config_dict
-        and "AutoConfig" in model_config_dict["auto_map"]
-    )
-    has_vocab_size = "vocab_size" in model_config_dict
-    has_decoder = "decoder" in model_config_dict
-    has_decoder_vocab_size = (
-        has_decoder and "vocab_size" in model_config_dict["decoder"]
-    )
-
-    # Addresses a bug in Transformers
-    # Model transitions i.e. logprobs cannot be calculated if
-    # the model config does not have a `vocab_size`
-    # We check if the decoder has vocab size and update the config.
-    if not has_vocab_size and has_decoder_vocab_size:
-        model_config.vocab_size = model_config.decoder.vocab_size
-
-    if has_remote_code and not trust_remote_code:
-        msg = (
-            "The model provided has remote code and likely will not work as"
-            " expected. Please call with `trust_remote_code = True` If you have"
-            " read and trust the code."
-        )
-        raise ValueError(
-            msg,
-        )
-
-    model_class, _kwargs = _configure_model(model, model_config, runtime, _kwargs)
-
-    return _initialize_hf_model(
-        model_name=model,
-        model_class=model_class,
-        model_config=model_config,
-        runtime=runtime,
-        precision=precision,
-        allow_patch_model_forward=allow_patch_model_forward,
-        prompt_trimmer=prompt_trimmer,
-        device=device,
-        _kwargs=_kwargs,
-    )
-
-
-def _configure_model(
-    model: str,
-    model_config: PretrainedConfig,
-    runtime: Runtime,
-    _kwargs: dict,
-) -> tuple[AutoPretrainedModelType, dict]:
-    """
-    Configure the Hugging Face model class and additional keyword arguments based on input parameters.
-
-    Parameters
-    ----------
-    model : str
-        Identifier of the pre-trained model to load from the Hugging Face Model Hub.
-
-    model_config : PretrainedConfig
-        The configuration object associated with the model.
-
-    runtime : Runtime
-        Backend runtime for inference. Only `Runtime.PYTORCH` and `Runtime.BETTER_TRANSFORMER` are considered.
-
-    _kwargs : dict
-        Additional keyword arguments to be modified and used in initializing the model.
-
-    Returns
-    -------
-    tuple
-        (model_class, updated_kwargs)
-        - `model_class`: The model class to be used for initialization, either `AutoModelForCausalLM` or a variant.
-        - `updated_kwargs`: Modified keyword arguments for model initialization.
-
-    Raises
-    ------
-    Exception:
-        If `Runtime.BETTER_TRANSFORMER` is selected for incompatible models.
-
-    Notes
-    -----
-    * `_kwargs` can be modified within the function to add or remove keyword arguments for model initialization.
-    * The function supports special configurations for Salesforce models.
-
-    Examples
-    --------
-    >>> model_class, kwargs = _configure_model("gpt-2", config, Runtime.PYTORCH, {})
-    >>> model_class, kwargs = _configure_model("Salesforce/codegen", config, Runtime.BETTER_TRANSFORMER, {})
-    """
-    model_class: AutoPretrainedModelType = AutoModelForCausalLM
-    model_config_dict = model_config.to_dict()
-    if ("auto_map" in model_config_dict) and (
-        "AutoModelForSeq2SeqLM" in model_config_dict["auto_map"]
-    ):
-        model_class = AutoModelForSeq2SeqLM
-
-    if model.startswith("Salesforce/codegen"):
-        if runtime == Runtime.BETTER_TRANSFORMER:
-            msg = (
-                "WARNING BetterTransformer breaks CodeGen models with"
-                " AutoClass. Please use a different model or runtime."
-            )
-            raise ValueError(
-                msg,
-            )
-
-        _kwargs |= {
-            "revision": "main",
-            # "use_cache": False,
-        }
-    elif model.startswith("Salesforce/codet5") and not model.endswith("b"):
-        model_class = T5ForConditionalGeneration
-
-        # T5 class does not support this arg,
-        # only autoclasses do
-        _kwargs.pop("trust_remote_code", None)
-    elif model.startswith("Salesforce/codet5p-") and model.endswith("b"):
-        model_class = AutoModelForSeq2SeqLM
-        _kwargs |= {
-            "low_cpu_mem_usage": True,
-        }
-    elif model == "Salesforce/instructcodet5p-16b":
-        model_class = AutoModelForSeq2SeqLM
-        _kwargs |= {
-            "low_cpu_mem_usage": True,
-        }
-    elif model.startswith("codellama/CodeLlama-"):
-        _kwargs |= {
-            "low_cpu_mem_usage": True,
-            "use_flash_attention_2": (
-                _FLASH_ATTENTION_AVAILABLE
-            ),  # Use Flash Attention if available
-        }
-
-    return model_class, _kwargs
-
-
-def get_ort_model(model: type[PreTrainedModel]) -> type["ORTModel"]:
-    """
-    Maps a given Hugging Face PreTrainedModel to its corresponding ONNX Runtime (ORT) model class.
-
-    Parameters
-    ----------
-    model : PreTrainedModel
-        Hugging Face model instance or class (e.g., T5ForConditionalGeneration, AutoModelForSeq2SeqLM).
-
-    Returns
-    -------
-    ORTModel : str
-        Corresponding ORT model class name as string (e.g., ORTModelForSeq2SeqLM, ORTModelForCausalLM).
-
-    Notes
-    -----
-    * Currently supports mapping for `T5ForConditionalGeneration` and `AutoModelForSeq2SeqLM` to `ORTModelForSeq2SeqLM`.
-    * Other models default to `ORTModelForCausalLM`.
-
-    Examples
-    --------
-    >>> get_ort_model(T5ForConditionalGeneration)
-    'ORTModelForSeq2SeqLM'
-    >>> get_ort_model(AutoModelForCausalLM)
-    'ORTModelForCausalLM'
-
-    """
-    if model in {T5ForConditionalGeneration, AutoModelForSeq2SeqLM}:
-        return ORTModelForSeq2SeqLM
-
-    return ORTModelForCausalLM
-
-
-def get_huggingface_predictor(
-    tokenizer: PreTrainedTokenizerFast,
-    model: PreTrainedModel,
-    device: torch.device,
-    runtime: Runtime = Runtime.PYTORCH,
-    allow_patch_model_forward: bool = False,
-    prompt_trimmer: PromptTrimmer | None = None,
-) -> HuggingfacePredictor:
-    """
-    Creates and returns a HuggingfacePredictor object configured with the specified parameters.
-
-    Parameters
-    ----------
-    tokenizer : PreTrainedTokenizerFast
-        Tokenizer instance responsible for converting text to tokens.
-
-    model : PreTrainedModel
-        Pre-trained Hugging Face model for predictions.
-
-    device : torch.device
-        Device on which the model and tokenizer will run. Can be a CPU or GPU device.
-
-    runtime : Runtime, optional
-        The runtime backend for the model. Default is PyTorch. Supports PyTorch, Accelerate, ONNX Runtime (ORT), etc.
-
-    allow_patch_model_forward : bool, optional
-        If True, allows the forward pass of the model to be patched. Default is False.
-
-    prompt_trimmer : PromptTrimmer | None, optional
-        An optional utility to trim prompts before feeding them to the model. None if no trimming is needed.
-
-    Returns
-    -------
-    HuggingfacePredictor
-        Configured instance of HuggingfacePredictor.
-
-    Examples
-    --------
-    >>> predictor = get_huggingface_predictor(tokenizer, model, device=torch.device('cuda'))
-    >>> type(predictor)
-    <class 'HuggingfacePredictor'>
-
-    """
-    return HuggingfacePredictor(
-        tokenizer,
-        model,
-        device=device,
-        runtime=runtime,
-        allow_patch_model_forward=allow_patch_model_forward,
-        prompt_trimmer=prompt_trimmer,
-    )
-
-
-def _initialize_hf_model(
-    model_name: str,
-    model_class: AutoPretrainedModelType,
-    model_config: PretrainedConfig,
-    runtime: Runtime = Runtime.PYTORCH,
-    precision: torch.dtype | Literal["auto"] = "auto",
-    allow_patch_model_forward: bool = True,
-    prompt_trimmer: PromptTrimmer = None,
-    device: torch.device = None,
-    _kwargs: dict = {},
-) -> HuggingfacePredictor:
-    """
-    Initialize a Hugging Face model for prediction based on various configurations.
-
-    Parameters
-    ----------
-    model_name : str
-        Name or identifier of the Hugging Face model to load.
-
-    model_class : PreTrainedModel
-        Class of the Hugging Face model, e.g., AutoModelForCausalLM.
-
-    model_config : PretrainedConfig
-        Configuration object for the model.
-
-    runtime : Runtime, optional
-        Backend runtime for the model. Default is Runtime.PYTORCH.
-
-    precision : torch.dtype | "auto", optional
-        Data type precision for the model. 'auto' by default.
-
-    allow_patch_model_forward : bool, optional
-        Allow patching model's forward method. Default is True.
-
-    prompt_trimmer : PromptTrimmer, optional
-        Instance of a prompt trimmer class. Default is None.
-
-    device : torch.device, optional
-        Torch device to run the model on. Default is auto-detected.
-
-    _kwargs : dict, optional
-        Additional keyword arguments for model initialization.
-
-    Returns
-    -------
-    HuggingfacePredictor
-        Configured Huggingface Predictor instance.
-
-    Raises
-    ------
-    ValueError:
-        If invalid runtime or incompatible configurations are supplied.
-
-    Notes
-    -----
-    * `_kwargs` can be modified within the function.
-    * Function logs CUDA memory before and after model instantiation for PyTorch runtime.
-    * Function may warm up models for TensorRT runtime.
-
-    Examples
-    --------
-    >>> predictor = _initialize_hf_model('gpt-2', AutoModelForCausalLM, config)
-    >>> predictor = _initialize_hf_model('Salesforce/codegen', AutoModelForSeq2SeqLM, config, runtime=Runtime.BETTER_TRANSFORMER)
-    """
-    torch_device = _get_accelerator() if device is None else device
-
-    tokenizer = AutoTokenizer.from_pretrained(model_name)
-
-    if not tokenizer.is_fast:
-        tokenizer = PreTrainedTokenizerFast(tokenizer_object=tokenizer)
-
-    if runtime == Runtime.PYTORCH:
-        logging.debug("Before model instantiation")
-        log_cuda_mem()
-        model = model_class.from_pretrained(
-            pretrained_model_name_or_path=model_name,
-            config=model_config,
-            torch_dtype=precision,
-            **_kwargs,
-        )
-        logging.debug("Post model instantiation")
-        log_cuda_mem()
-    elif runtime == Runtime.ACCELERATE:
-        model = model_class.from_pretrained(
-            pretrained_model_name_or_path=model_name,
-            config=model_config,
-            torch_dtype=precision,
-            device_map="auto",
-            **_kwargs,
-        )
-    elif runtime == Runtime.ORT_CPU:
-        if torch_device.type != "cpu":
-            logging.warning(
-                f"Specified torch device {torch_device} but ORT CPU runtime"
-                " can only use CPU. Please specify device='cpu'.",
-            )
-
-        # ORT models do not support these flags
-        _kwargs.pop("low_cpu_mem_usage", None)
-        _kwargs.pop("device_map", None)
-
-        save_dir = f"{model_name.replace('/','_')}_optimized_cpu_o3"
-
-        if not Path(save_dir).exists():
-            model = get_ort_model(model_class).from_pretrained(
-                pretrained_model_name_or_path=model_name,
-                config=model_config,
-                export=True,
-                provider="CPUExecutionProvider",
-                session_options=session_options,
-                **_kwargs,
-            )
-            assert "CPUExecutionProvider" in model.providers
-            optimizer = ORTOptimizer.from_pretrained(model)
-            optimization_config = AutoOptimizationConfig.O3()
-            optimizer.optimize(
-                save_dir=save_dir,
-                optimization_config=optimization_config,
-            )
-        model = get_ort_model(model_class).from_pretrained(
-            save_dir,
-            provider="CPUExecutionProvider",
-        )
-    elif runtime == Runtime.ORT_CUDA:
-        if torch_device.type != "cuda":
-            msg = "Cannot run model on CUDA without CUDA. Please specify device='cuda'."
-            raise ValueError(
-                msg,
-            )
-
-        # ORT models do not support these flags
-        _kwargs.pop("low_cpu_mem_usage", None)
-        _kwargs.pop("device_map", None)
-
-        save_dir = f"{model_name.replace('/','_')}_optimized_gpu_o3"
-
-        if not Path(save_dir).exists():
-            model = get_ort_model(model_class).from_pretrained(
-                pretrained_model_name_or_path=model_name,
-                config=model_config,
-                export=True,
-                provider="CUDAExecutionProvider",
-                session_options=session_options,
-                **_kwargs,
-            )
-            assert "CUDAExecutionProvider" in model.providers
-            optimizer = ORTOptimizer.from_pretrained(model)
-            optimization_config = AutoOptimizationConfig.O3()
-            optimizer.optimize(
-                save_dir=save_dir,
-                optimization_config=optimization_config,
-            )
-        model = get_ort_model(model_class).from_pretrained(
-            save_dir,
-            provider="CUDAExecutionProvider",
-        )
-    elif runtime == Runtime.ORT_TENSORRT:
-        if torch_device.type != "cuda":
-            msg = "Cannot run model on CUDA without CUDA. Please specify device='cuda'."
-            raise ValueError(
-                msg,
-            )
-
-        provider_options = {
-            "trt_engine_cache_enable": True,
-            "trt_engine_cache_path": (
-                f"tmp/trt_cache_{model_name.replace('/','_')}_tensorrt"
-            ),
-        }
-
-        # TensorRT models do not support these flags
-        _kwargs.pop("low_cpu_mem_usage", None)
-        _kwargs.pop("device_map", None)
-
-        model = get_ort_model(model_class).from_pretrained(
-            pretrained_model_name_or_path=model_name,
-            config=model_config,
-            export=True,
-            provider="TensorrtExecutionProvider",
-            provider_options=provider_options,
-            session_options=session_options,
-            **_kwargs,
-        )
-        assert "TensorrtExecutionProvider" in model.providers
-    elif runtime == Runtime.BETTER_TRANSFORMER:
-        model = BetterTransformer.transform(
-            model_class.from_pretrained(
-                pretrained_model_name_or_path=model_name,
-                config=model_config,
-                torch_dtype=precision,
-                **_kwargs,
-            ),
-        )
-    else:
-        msg = "Invalid Runtime provided."
-        raise ValueError(msg)
-
-    # Some models do not have a pad token, default to 0
-    if not tokenizer.pad_token_id:
-        tokenizer.pad_token_id = 0
-        logging.warning(
-            "Tokenizer does not have a pad_token_id. Setting pad_token_id to 0. May"
-            " cause unexpected behavior.",
-        )
-
-    if runtime in {Runtime.PYTORCH, Runtime.BETTER_TRANSFORMER}:
-        model.to(torch_device)  # Ensure model is on device
-
-    predictor = get_huggingface_predictor(
-        tokenizer=tokenizer,
-        model=model,
-        device=torch_device,
-        runtime=runtime,
-        allow_patch_model_forward=allow_patch_model_forward,
-        prompt_trimmer=prompt_trimmer,
-    )
-
-    if runtime == Runtime.ORT_TENSORRT:
-        # Warm up TensorRT model once instantiated.
-        logging.info("Warmimg up TensorRT model.")
-        _warmup_model(predictor)
-        logging.info("Warmup successful.")
-
-    return predictor
-
-
-def _warmup_model(predictor: HuggingfacePredictor):
-    """
-    Warms up a given Huggingface predictor model by running predictions.
-    The purpose of this is primarily to build TensorRT kernels for various
-    input sizes, as otherwise they would be built on the fly, causing
-    significant delay.
-
-    Parameters
-    ----------
-    predictor : HuggingfacePredictor
-        Instance of a Huggingface predictor class.
-
-    Notes
-    -----
-    * Performs a small prediction using a single '!' as prompt.
-    * Verifies if token limit is respected by attempting a long token string.
-    * Both predictions are done with cache disabled, temperature at 0 and max_tokens set to 1.
-
-    Raises
-    ------
-    ValueError:
-        If token limit is not respected.
-
-    Examples
-    --------
-    >>> predictor = _initialize_hf_model('gpt-2', AutoModelForCausalLM, config)
-    >>> _warmup_model(predictor)
-    """
-    raise NotImplementedError("Model warmup is not support yet.")
-    small_prompt = LmPrompt("!", cache=False, temperature=0, max_tokens=1)
-    predictor.predict(small_prompt)
-
-    single_token = predictor.tokenize("Hello")[0]
-    long_prompt_str = single_token * (predictor.token_limit - 1)
-    if predictor.tokenize(long_prompt_str) != (predictor.token_limit - 1):
-        raise ValueError("Prompt too long.")
-    long_prompt = LmPrompt(long_prompt_str, cache=False, temperature=0, max_tokens=1)
-    predictor.predict(long_prompt)
->>>>>>> 5828c781
+# fmt:on