--- conflicted
+++ resolved
@@ -367,35 +367,22 @@
         if pull_out_props:
             with contextlib.suppress(Exception):
                 out["prompt_tokens"] = self.prompt_tokens
-<<<<<<< HEAD
+
             with contextlib.suppress(Exception):
                 out["completion_tokens"] = self.completion_tokens
+
             with contextlib.suppress(Exception):
                 out["prompt_logprobs"] = self.prompt_logprobs
+
             with contextlib.suppress(Exception):
                 out["completion_logprobs"] = self.completion_logprobs
+
             with contextlib.suppress(Exception):
                 out["full_logprobs"] = self.full_logprobs
+
             with contextlib.suppress(Exception):
                 out["top_token_logprobs"] = self.top_token_logprobs
-=======
-
-            with contextlib.suppress(Exception):
-                out["completion_tokens"] = self.completion_tokens
-
-            with contextlib.suppress(Exception):
-                out["prompt_logprobs"] = self.prompt_logprobs
-
-            with contextlib.suppress(Exception):
-                out["completion_logprobs"] = self.completion_logprobs
-
-            with contextlib.suppress(Exception):
-                out["full_logprobs"] = self.full_logprobs
-
-            with contextlib.suppress(Exception):
-                out["top_token_logprobs"] = self.top_token_logprobs
-
->>>>>>> 71d6173e
+
         if include_metad:
             out["metad"] = self.metad
         return out