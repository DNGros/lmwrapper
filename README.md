# LmWrapper

Provides a wrapper around OpenAI API and Hugging Face Language models, focusing
on being a clean and user-friendly interface. Because every input
and output is object-oriented (rather than just JSON dictionaries with string
keys and values), your IDE can help you with things like argument and
property names and catch certain bugs statically. Additionally, it allows
you to switch inbetween OpenAI endpoints and local models with minimal changes.

## Installation

For usage with just OpenAI models:

```bash
pip install "lmwrapper @ git+https://github.com/DNGros/lmwrapper.git"
```

For usage with HuggingFace models as well:

```bash
pip install "lmwrapper[hf] @ git+https://github.com/DNGros/lmwrapper.git"
```

For development dependencies:

```bash
pip install "lmwrapper[dev] @ git+https://github.com/DNGros/lmwrapper.git"
```

Additionally, if you wish to use the latest version of `transformers` from GitHub:

```bash
pip install "lmwrapper[hf-dev] @ git+https://github.com/DNGros/lmwrapper.git"
```

If you prefer using `conda`/`mamba` to manage your environments, you may edit the `environment.yml` file to your liking & setup and create a new environment based on it:

```bash
mamba env create -f environment.yml
```

Please note that this method is for development and not supported.

## Example usage

### Completion models

```python
from lmwrapper.openai import get_open_ai_lm, OpenAiModelNames
from lmwrapper.structs import LmPrompt

lm = get_open_ai_lm(
    model_name=OpenAiModelNames.gpt_3_5_turbo_instruct,
    api_key_secret=None, # By default this will read from the OPENAI_API_KEY environment variable.
                         # If that isn't set, it will try the file ~/oai_key.txt
                         # You need to place the key in one of these places,
                         # or pass in a different location. You can get an API
                         # key at (https://platform.openai.com/account/api-keys)
)

prediction = lm.predict(
    LmPrompt(  # A LmPrompt object lets your IDE hint on args
        "Once upon a",
        max_tokens=10,
    )
)
print(prediction.completion_text)
# " time, there were three of us." - Example. This will change with each sample.
```

### Chat models

```python
from lmwrapper.openai import get_open_ai_lm, OpenAiModelNames
from lmwrapper.structs import LmPrompt, LmChatTurn
lm = get_open_ai_lm(OpenAiModelNames.gpt_3_5_turbo)

# Single user utterance
pred = lm.predict("What is 2+2?")
print(pred.completion_text)  # "2+2 is equal to 4."

# Conversation alternating between `user` and `assistant`.
pred = lm.predict(LmPrompt(
    [
        "What is 2+2?",  # user turn
        "4",             # assistant turn
        "What is 5+3?"   # user turn
        "8",             # assistant turn
        "What is 4+4?"   # user turn
        # We use few-shot turns to encourage the answer to be our desired format.
        #   If you don't give example turns you might get something like
        #   "The answer is 8." instead of just "8".
    ],
    max_tokens=10,
))
print(pred.completion_text) # "8"

# If you want things like the system message, you can use LmChatTurn objects
pred = lm.predict(LmPrompt(
    text=[
        LmChatTurn(role="system", content="You always answer like a pirate"),
        LmChatTurn(role="user", content="How does bitcoin work?"),
    ],
    max_tokens=25,
    temperature=0,
))
print(pred.completion_text)
# "Arr, me matey! Bitcoin be a digital currency that be workin' on a technology called blockchain..."
```

### Hugging Face models

Causal LM models on Hugging Face models can be used interchangeably with the
OpenAI models.

```python
from lmwrapper.huggingface import get_huggingface_lm
from lmwrapper.structs import LmPrompt
lm = get_huggingface_lm("gpt2")  # The smallest 124M parameter model

prediction = lm.predict(LmPrompt(
    "The capital of Germany is Berlin. The capital of France is",
    max_tokens=1,
    temperature=0,
))
print(prediction.completion_text)
assert prediction.completion_text == " Paris"
```

## Features

`lmwrapper` provides several features missing from the OpenAI API.

### Caching

Add `caching = True` in the prompt to cache the output to disk. Any
subsequent calls with this prompt will return the same value. Note that
this might be unexpected behavior if your temperature is non-zero. (You
will always sample the same output on reruns.)

### Retries on rate limit

An OpenAIPredictor can be configured to read rate limit errors and wait the appropriate
amount of seconds in the error before retrying.

```python
<<<<<<< HEAD
from lmwrapper.openai import get_open_ai_lm, OpenAiModelNames
lm = get_open_ai_lm(OpenAiModelNames.text_ada_001, retry_on_rate_limit=True)
=======
from lmwrapper.openai_wrapper import *
lm = get_open_ai_lm(
    OpenAiModelNames.gpt_3_5_turbo_instruct, 
    retry_on_rate_limit=True
)
>>>>>>> 5828c781
```

## Other features

### Built-in token counting

```python
<<<<<<< HEAD
from lmwrapper.openai import get_open_ai_lm, OpenAiModelNames
from lmwrapper.structs import LmPrompt

lm = get_open_ai_lm(OpenAiModelNames.text_ada_001)
=======
from lmwrapper.openai_wrapper import *
lm = get_open_ai_lm(OpenAiModelNames.gpt_3_5_turbo_instruct)
>>>>>>> 5828c781
assert lm.estimate_tokens_in_prompt(
    LmPrompt("My name is Spingldorph", max_tokens=10)) == 7
assert not lm.could_completion_go_over_token_limit(LmPrompt(
    "My name is Spingldorph", max_tokens=1000))
```

## TODOs

If you are interested in one of these particular features or something else
please make a Github Issue.

- [X] Openai completion
- [X] Openai chat
- [X] Huggingface interface
- [X] Huggingface device checking on PyTorch
- [X] Move cache to be per project
- [ ] sort through usage of quantized models
- [ ] async / streaming
- [ ] Redesign cache to make it easier to manage
- [ ] Additional Huggingface runtimes (TensorRT, BetterTransformers, etc)
- [ ] Anthropic interface
- [ ] Cost estimating (so can estimate cost of a prompt before running / track total cost)<|MERGE_RESOLUTION|>--- conflicted
+++ resolved
@@ -144,16 +144,8 @@
 amount of seconds in the error before retrying.
 
 ```python
-<<<<<<< HEAD
 from lmwrapper.openai import get_open_ai_lm, OpenAiModelNames
-lm = get_open_ai_lm(OpenAiModelNames.text_ada_001, retry_on_rate_limit=True)
-=======
-from lmwrapper.openai_wrapper import *
-lm = get_open_ai_lm(
-    OpenAiModelNames.gpt_3_5_turbo_instruct, 
-    retry_on_rate_limit=True
-)
->>>>>>> 5828c781
+lm = get_open_ai_lm(OpenAiModelNames.gpt_3_5_turbo_instruct, retry_on_rate_limit=True)
 ```
 
 ## Other features
@@ -161,15 +153,10 @@
 ### Built-in token counting
 
 ```python
-<<<<<<< HEAD
 from lmwrapper.openai import get_open_ai_lm, OpenAiModelNames
 from lmwrapper.structs import LmPrompt
 
-lm = get_open_ai_lm(OpenAiModelNames.text_ada_001)
-=======
-from lmwrapper.openai_wrapper import *
 lm = get_open_ai_lm(OpenAiModelNames.gpt_3_5_turbo_instruct)
->>>>>>> 5828c781
 assert lm.estimate_tokens_in_prompt(
     LmPrompt("My name is Spingldorph", max_tokens=10)) == 7
 assert not lm.could_completion_go_over_token_limit(LmPrompt(
